package utils

import (
	"errors"
	"fmt"
	"github.com/jfrog/gofrog/version"
	"regexp"
	"runtime"

	gofrogcmd "github.com/jfrog/gofrog/io"
	"io"
	"io/ioutil"
	"os"
	"os/exec"
	"path/filepath"
	"strings"
)

const credentialsInUrlRegexp = `(http|https|git)://.+@`

// Minimum go version, which its output does not require masking passwords in URLs.
const minGoVersionForMasking = "go1.13"

// Max go version, which automatically modify go.mod and go.sum when executing build commands.
const maxGoVersionAutomaticallyModifyMod = "go1.15"

// Never use this value, use shouldMaskPassword().
var shouldMask *bool = nil

// Never use this value, use automaticallyModifyMod().
var autoModify *bool = nil

// Used for masking basic auth credentials as part of a URL.
var protocolRegExp *gofrogcmd.CmdOutputPattern

type Cmd struct {
	Go           string
	Command      []string
	CommandFlags []string
	Dir          string
	StrWriter    io.WriteCloser
	ErrWriter    io.WriteCloser
}

func newCmd() (*Cmd, error) {
	execPath, err := exec.LookPath("go")
	if err != nil {
		return nil, err
	}
	return &Cmd{Go: execPath}, nil
}

func (config *Cmd) GetCmd() (cmd *exec.Cmd) {
	var cmdStr []string
	cmdStr = append(cmdStr, config.Go)
	cmdStr = append(cmdStr, config.Command...)
	cmdStr = append(cmdStr, config.CommandFlags...)
	cmd = exec.Command(cmdStr[0], cmdStr[1:]...)
	cmd.Dir = config.Dir
	return
}

func (config *Cmd) GetEnv() map[string]string {
	return map[string]string{}
}

func (config *Cmd) GetStdWriter() io.WriteCloser {
	return config.StrWriter
}

func (config *Cmd) GetErrWriter() io.WriteCloser {
	return config.ErrWriter
}

func RunGo(goArg []string, repoUrl string) error {
	err := os.Setenv("GOPROXY", repoUrl)
	if err != nil {
		return err
	}

	goCmd, err := newCmd()
	if err != nil {
		return err
	}
	goCmd.Command = goArg
	err = prepareGlobalRegExp()
	if err != nil {
		return err
	}

	performPasswordMask, err := shouldMaskPassword()
	if err != nil {
		return err
	}
	if performPasswordMask {
		_, _, _, err = gofrogcmd.RunCmdWithOutputParser(goCmd, true, protocolRegExp)
	} else {
		_, _, _, err = gofrogcmd.RunCmdWithOutputParser(goCmd, true)
	}
	return err
}

// Runs 'go list -m' command and returns module name
func GetModuleNameByDir(projectDir string, log Log) (string, error) {
	if log == nil {
		log = &NullLog{}
	}

	cmdArgs, err := getListCmdArgs()
	if err != nil {
		return "", err
	}
	cmdArgs = append(cmdArgs, "-m")
	output, err := runDependenciesCmd(projectDir, cmdArgs, log)
	if err != nil {
		return "", err
	}
	lineOutput := strings.Split(output, "\n")
	return lineOutput[0], err
}

// Gets go list command args according to go version
func getListCmdArgs() (cmdArgs []string, err error) {
	isAutoModify, err := automaticallyModifyMod()
	if err != nil {
		return []string{}, err
	}
	// Since version go1.16 build commands (like go build and go list) no longer modify go.mod and go.sum by default.
	if isAutoModify {
		return []string{"list"}, nil
	}
	return []string{"list", "-mod=mod"}, nil
}

// Runs go list -f {{with .Module}}{{.Path}}:{{.Version}}{{end}} all command and returns map of the dependencies
func GetDependenciesList(projectDir string, log Log) (map[string]bool, error) {
	cmdArgs, err := getListCmdArgs()
	if err != nil {
		return nil, err
	}
	output, err := runDependenciesCmd(projectDir, append(cmdArgs, "-f", "{{with .Module}}{{.Path}}@{{.Version}}{{end}}", "all"), log)
	if err != nil {
		// Errors occurred while running "go list". Run again and this time ignore errors (with '-e')
		log.Warn("Errors occurred while building the Go dependency tree. The dependency tree may be incomplete:" + err.Error())
		output, err = runDependenciesCmd(projectDir, append(cmdArgs, "-e", "-f", "{{with .Module}}{{.Path}}@{{.Version}}{{end}}", "all"), log)
		if err != nil {
			return nil, err
		}
	}
	return listToMap(output), err
}

// Runs 'go mod graph' command and returns map that maps dependencies to their child dependencies slice
func GetDependenciesGraph(projectDir string, log Log) (map[string][]string, error) {
	output, err := runDependenciesCmd(projectDir, []string{"mod", "graph"}, log)
	if err != nil {
		return nil, err
	}
	return graphToMap(output), err
}

// Common function to run dependencies command for list or graph commands
func runDependenciesCmd(projectDir string, commandArgs []string, log Log) (output string, err error) {
	log.Info(fmt.Sprintf("Running 'go %s' in %s", strings.Join(commandArgs, " "), projectDir))
	if projectDir == "" {
		projectDir, err = GetProjectRoot()
		if err != nil {
			return "", err
		}
	}
	// Read and store the details of the go.mod and go.sum files,
	// because they may change by the 'go mod graph' or 'go list' commands.
	modFileContent, modFileStat, err := GetFileContentAndInfo(filepath.Join(projectDir, "go.mod"))
	if err != nil {
		log.Info("Dependencies were not collected for this build, since go.mod could not be found in", projectDir)
		return "", nil
	}
	sumFileContent, sumFileStat, err := GetFileContentAndInfo(filepath.Join(projectDir, "go.sum"))
	if err != nil && !os.IsNotExist(err) {
		return "", err
	}
	if err == nil {
		defer func() {
			e := ioutil.WriteFile(filepath.Join(projectDir, "go.sum"), sumFileContent, sumFileStat.Mode())
			if err == nil {
				err = e
			}
		}()
	}
	goCmd, err := newCmd()
	if err != nil {
		return "", err
	}
	goCmd.Command = commandArgs
	goCmd.Dir = projectDir

	err = prepareGlobalRegExp()
	if err != nil {
		return "", err
	}
	performPasswordMask, err := shouldMaskPassword()
	if err != nil {
		return "", err
	}
	var executionError error
	if performPasswordMask {
		output, _, _, executionError = gofrogcmd.RunCmdWithOutputParser(goCmd, true, protocolRegExp)
	} else {
		output, _, _, executionError = gofrogcmd.RunCmdWithOutputParser(goCmd, true)
	}
	if len(output) != 0 {
		log.Debug(output)
	}
	if executionError != nil {
		// If the command fails, the mod stays the same, therefore, don't need to be restored.
		errorString := fmt.Sprintf("Failed running Go command: 'go %s' in %s with error: '%s'", strings.Join(commandArgs, " "), projectDir, executionError.Error())
		return "", errors.New(errorString)
	}

	// Restore the go.mod and go.sum files, to make sure they stay the same as before
	// running the "go mod graph" command.
	err = ioutil.WriteFile(filepath.Join(projectDir, "go.mod"), modFileContent, modFileStat.Mode())
	if err != nil {
		return "", err
	}
	return output, err
}

// Returns the root dir where the go.mod located.
func GetProjectRoot() (string, error) {
	// Get the current directory.
	wd, err := os.Getwd()
	if err != nil {
		return wd, err
	}
<<<<<<< HEAD
	return FindFileInDirAndParents(wd, "go.mod")
=======
	defer os.Chdir(wd)

	// Get the OS root.
	osRoot := os.Getenv("SYSTEMDRIVE")
	if osRoot != "" {
		// If this is a Windows machine:
		osRoot += "\\"
	} else {
		// Unix:
		osRoot = "/"
	}

	// Check if the current directory includes the go.mod file. If not, check the parent directory
	// and so on.
	for {
		// If the go.mod is found the current directory, return the path.
		exists, err := IsFileExists(filepath.Join(wd, "go.mod"))
		if err != nil || exists {
			return wd, err
		}

		// If this the OS root, we can stop.
		if wd == osRoot {
			break
		}

		// Save this path.
		visitedPaths[wd] = true
		// CD to the parent directory.
		wd = filepath.Dir(wd)
		os.Chdir(wd)

		// If we already visited this directory, it means that there's a loop, and we can stop.
		if visitedPaths[wd] {
			return "", errors.New("Could not find go.mod for project.")
		}
	}

	return "", errors.New("Could not find go.mod for project.")
>>>>>>> c3a42b31
}

// Go performs password redaction from url since version 1.13.
// Only if go version before 1.13, should manually perform password masking.
func shouldMaskPassword() (bool, error) {
	return compareSpecificVersionToCurVersion(shouldMask, minGoVersionForMasking)
}

// Since version go1.16 build commands (like go build and go list) no longer modify go.mod and go.sum by default.
func automaticallyModifyMod() (bool, error) {
	return compareSpecificVersionToCurVersion(autoModify, maxGoVersionAutomaticallyModifyMod)
}

func compareSpecificVersionToCurVersion(result *bool, comparedVersion string) (bool, error) {
	if result == nil {
		goVersion, err := getParsedGoVersion()
		if err != nil {
			return false, err
		}
		autoModifyBool := !goVersion.AtLeast(comparedVersion)
		result = &autoModifyBool
	}

	return *result, nil
}

func getParsedGoVersion() (*version.Version, error) {
	output, err := getGoVersion()
	if err != nil {
		return nil, err
	}
	// Go version output pattern is: 'go version go1.14.1 darwin/amd64'
	// Thus should take the third element.
	splitOutput := strings.Split(output, " ")
	return version.NewVersion(splitOutput[2]), nil
}

func getGoVersion() (string, error) {
	goCmd, err := newCmd()
	if err != nil {
		return "", err
	}
	goCmd.Command = []string{"version"}
	output, err := gofrogcmd.RunCmdOutput(goCmd)
	return output, err
}

// Compiles all the regex once
func prepareGlobalRegExp() error {
	var err error
	if protocolRegExp == nil {
		protocolRegExp, err = initRegExp(credentialsInUrlRegexp, removeCredentials)
		if err != nil {
			return err
		}
	}

	return err
}

func initRegExp(regex string, execFunc func(pattern *gofrogcmd.CmdOutputPattern) (string, error)) (*gofrogcmd.CmdOutputPattern, error) {
	regExp, err := regexp.Compile(regex)
	if err != nil {
		return &gofrogcmd.CmdOutputPattern{}, err
	}

	outputPattern := &gofrogcmd.CmdOutputPattern{
		RegExp: regExp,
	}

	outputPattern.ExecFunc = execFunc
	return outputPattern, nil
}

// Remove the credentials information from the line.
func removeCredentials(pattern *gofrogcmd.CmdOutputPattern) (string, error) {
	splitResult := strings.Split(pattern.MatchedResults[0], "//")
	return strings.Replace(pattern.Line, pattern.MatchedResults[0], splitResult[0]+"//", 1), nil
}

// GetCachePath returns the location of downloads dir inside the GOMODCACHE
func GetCachePath() (string, error) {
	goModCachePath, err := GetGoModCachePath()
	if err != nil {
		return "", err
	}
	return filepath.Join(goModCachePath, "cache", "download"), nil
}

// GetGoModCachePath returns the location of the go module cache
func GetGoModCachePath() (string, error) {
	goPath, err := getGOPATH()
	if err != nil {
		return "", err
	}
	return filepath.Join(goPath, "pkg", "mod"), nil
}

// GetGOPATH returns the location of the GOPATH
func getGOPATH() (string, error) {
	goCmd, err := newCmd()
	if err != nil {
		return "", err
	}
	goCmd.Command = []string{"env", "GOPATH"}
	output, err := gofrogcmd.RunCmdOutput(goCmd)
	if err != nil {
		return "", fmt.Errorf("Could not find GOPATH env: %s", err.Error())
	}
	return strings.TrimSpace(parseGoPath(string(output))), nil
}

func parseGoPath(goPath string) string {
	if runtime.GOOS == "windows" {
		goPathSlice := strings.Split(goPath, ";")
		return goPathSlice[0]
	}
	goPathSlice := strings.Split(goPath, ":")
	return goPathSlice[0]
}

func getGoSum(rootProjectDir string, log Log) (sumFileContent []byte, sumFileStat os.FileInfo, err error) {
	sumFileExists, err := IsFileExists(filepath.Join(rootProjectDir, "go.sum"))
	if err == nil && sumFileExists {
		log.Debug("Sum file exists:", rootProjectDir)
		sumFileContent, sumFileStat, err = GetFileContentAndInfo(filepath.Join(rootProjectDir, "go.sum"))
	}
	return
}

func listToMap(output string) map[string]bool {
	lineOutput := strings.Split(output, "\n")
	mapOfDeps := map[string]bool{}
	for _, line := range lineOutput {
		// The expected syntax : github.com/name@v1.2.3
		if len(strings.Split(line, "@")) == 2 && mapOfDeps[line] == false {
			mapOfDeps[line] = true
			continue
		}
	}
	return mapOfDeps
}

func graphToMap(output string) map[string][]string {
	lineOutput := strings.Split(output, "\n")
	mapOfDeps := map[string][]string{}
	for _, line := range lineOutput {
		// The expected syntax : github.com/parentname@v1.2.3 github.com/childname@v1.2.3
		line = strings.ReplaceAll(line, "@v", ":")
		splitLine := strings.Split(line, " ")
		if len(splitLine) == 2 {
			parent := splitLine[0]
			child := splitLine[1]
			mapOfDeps[parent] = append(mapOfDeps[parent], child)
		}
	}
	return mapOfDeps
}<|MERGE_RESOLUTION|>--- conflicted
+++ resolved
@@ -233,49 +233,7 @@
 	if err != nil {
 		return wd, err
 	}
-<<<<<<< HEAD
 	return FindFileInDirAndParents(wd, "go.mod")
-=======
-	defer os.Chdir(wd)
-
-	// Get the OS root.
-	osRoot := os.Getenv("SYSTEMDRIVE")
-	if osRoot != "" {
-		// If this is a Windows machine:
-		osRoot += "\\"
-	} else {
-		// Unix:
-		osRoot = "/"
-	}
-
-	// Check if the current directory includes the go.mod file. If not, check the parent directory
-	// and so on.
-	for {
-		// If the go.mod is found the current directory, return the path.
-		exists, err := IsFileExists(filepath.Join(wd, "go.mod"))
-		if err != nil || exists {
-			return wd, err
-		}
-
-		// If this the OS root, we can stop.
-		if wd == osRoot {
-			break
-		}
-
-		// Save this path.
-		visitedPaths[wd] = true
-		// CD to the parent directory.
-		wd = filepath.Dir(wd)
-		os.Chdir(wd)
-
-		// If we already visited this directory, it means that there's a loop, and we can stop.
-		if visitedPaths[wd] {
-			return "", errors.New("Could not find go.mod for project.")
-		}
-	}
-
-	return "", errors.New("Could not find go.mod for project.")
->>>>>>> c3a42b31
 }
 
 // Go performs password redaction from url since version 1.13.
