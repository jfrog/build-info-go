--- conflicted
+++ resolved
@@ -93,11 +93,7 @@
 	return strings.Replace(filePath, "\\", "\\\\", -1)
 }
 
-<<<<<<< HEAD
-// IsPathExists checks if path exists.
-=======
 // IsPathExists checks if a path exists.
->>>>>>> 94cd38d6
 func IsPathExists(path string) bool {
 	_, err := os.Stat(path)
 	return !os.IsNotExist(err)
@@ -112,12 +108,7 @@
 	return
 }
 
-<<<<<<< HEAD
-// CreateTempDir creates a temporary directory at tempDirBase.
-// Set tempDirPath to the created directory path.
-=======
 // CreateTempDir creates a temporary directory and returns its path.
->>>>>>> 94cd38d6
 func CreateTempDir() (string, error) {
 	tempDirBase := os.TempDir()
 	timestamp := strconv.FormatInt(time.Now().Unix(), 10)
