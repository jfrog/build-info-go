--- conflicted
+++ resolved
@@ -54,14 +54,10 @@
 }
 
 func (nm *NpmModule) CalcDependencies() error {
-<<<<<<< HEAD
 	if !nm.containingBuild.ShouldSave() {
 		return errors.New("a build name must be provided in order to collect the project's dependencies")
 	}
-	buildInfoDependencies, err := utils.CalculateDependenciesList(nm.typeRestriction, nm.executablePath, nm.srcPath, nm.name, nm.npmArgs, nm.traverseDependenciesFunc, nm.threads, nm.containingBuild.logger)
-=======
 	buildInfoDependencies, err := buildutils.CalculateDependenciesList(nm.typeRestriction, nm.executablePath, nm.srcPath, nm.name, nm.npmArgs, nm.traverseDependenciesFunc, nm.threads, nm.containingBuild.logger)
->>>>>>> daf76f54
 	if err != nil {
 		return err
 	}
