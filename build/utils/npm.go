--- conflicted
+++ resolved
@@ -163,11 +163,7 @@
 		}
 		return nil
 	}
-<<<<<<< HEAD
-	return errors.New("it looks like you’re using version " + npmVersion.GetVersion() + " of the npm client. Versions below 6.0.0 require running `npm install` before running this command")
-=======
 	return errors.New("it looks like you’re using version XXX of the npm client. Versions below 6.0.0 require running `npm install` before running this command")
->>>>>>> 3efe53a3
 }
 
 func GetNpmVersion(executablePath string, log utils.Log) (*version.Version, error) {
