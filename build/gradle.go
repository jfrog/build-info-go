package build

import (
	"bytes"
	_ "embed"
	"errors"
	"fmt"
	"io"
	"os"
	"os/exec"
	"path/filepath"
	"regexp"
	"strings"

	"github.com/jfrog/build-info-go/utils"
	"github.com/jfrog/gofrog/version"
)

const (
	extractorPropsDir                 = "BUILDINFO_PROPFILE"
	gradleExtractorFileName           = "build-info-extractor-gradle-%s-uber.jar"
	gradleInitScriptTemplate          = "gradle.init"
	gradleExtractorRemotePath         = "org/jfrog/buildinfo/build-info-extractor-gradle/%s"
<<<<<<< HEAD
	gradleExtractor4DependencyVersion = "4.33.6"
	gradleExtractor5DependencyVersion = "5.1.10"
	projectPropertiesFlag             = "-P"
	systemPropertiesFlag              = "-D"
=======
	gradleExtractor4DependencyVersion = "4.33.7"
	gradleExtractor5DependencyVersion = "5.1.12"
>>>>>>> 9d987e36
)

var versionRegex = regexp.MustCompile(`Gradle (\d+\.\d+(?:\.\d+|-\w+-\d+)?)`)

//go:embed init-gradle-extractor-4.gradle
var gradleInitScriptExtractor4 string

//go:embed init-gradle-extractor-5.gradle
var gradleInitScriptExtractor5 string

type GradleModule struct {
	// The build which contains the gradle module.
	containingBuild *Build
	// Project path in the file system.
	srcPath string
	// The Gradle extractor (dependency) which calculates the build-info.
	gradleExtractorDetails *gradleExtractorDetails
}

type gradleExtractorDetails struct {
	// Gradle init script to build the project.
	initScript string
	// Use the gradle wrapper to build the project.
	useWrapper bool
	usePlugin  bool
	// Extractor local path.
	localPath string
	// gradle tasks to build the project.
	tasks []string
	// Download the extractor from remote server.
	downloadExtractorFunc func(downloadTo, downloadFrom string) error
	// Map of configurations for the extractor.
	props map[string]string
	// Local path to the configuration file.
	propsDir string
}

// Add a new Gradle module to a given build.
func newGradleModule(containingBuild *Build, srcPath string) *GradleModule {
	return &GradleModule{
		srcPath:         srcPath,
		containingBuild: containingBuild,
		gradleExtractorDetails: &gradleExtractorDetails{
			tasks:    []string{"artifactoryPublish"},
			propsDir: filepath.Join(containingBuild.tempDirPath, PropertiesTempFolderName),
			props:    map[string]string{},
		},
	}
}

func (gm *GradleModule) SetExtractorDetails(localExtractorPath, extractorPropsDir string, tasks []string, useWrapper, usePlugin bool, downloadExtractorFunc func(downloadTo, downloadFrom string) error, props map[string]string) *GradleModule {
	gm.gradleExtractorDetails.tasks = tasks
	gm.gradleExtractorDetails.propsDir = extractorPropsDir
	gm.gradleExtractorDetails.useWrapper = useWrapper
	gm.gradleExtractorDetails.usePlugin = usePlugin
	gm.gradleExtractorDetails.localPath = localExtractorPath
	gm.gradleExtractorDetails.downloadExtractorFunc = downloadExtractorFunc
	gm.gradleExtractorDetails.props = props
	return gm
}

// Generates Gradle build-info.
func (gm *GradleModule) CalcDependencies() (err error) {
	gm.containingBuild.logger.Info("Running gradle...")
	wd, err := os.Getwd()
	if err != nil {
		return err
	}
	if gm.srcPath != "" {
		if err = os.Chdir(gm.srcPath); err != nil {
			return
		}
		defer func() {
			err = errors.Join(err, os.Chdir(wd))
		}()
	}

	gradleExecPath, err := GetGradleExecPath(gm.gradleExtractorDetails.useWrapper)
	if err != nil {
		return
	}
	if !gm.gradleExtractorDetails.usePlugin {
		if err := gm.downloadGradleExtractor(gradleExecPath); err != nil {
			return err
		}
	}
	gradleRunConfig, err := gm.createGradleRunConfig(gradleExecPath)
	if err != nil {
		return err
	}
	return gradleRunConfig.runCmd(os.Stdout, os.Stderr)
}

func (gm *GradleModule) downloadGradleExtractor(gradleExecPath string) (err error) {
	gradleExtractorVersion, initScriptPattern, err := gm.getExtractorVersionAndInitScript(gradleExecPath)
	if err != nil {
		return err
	}
	gm.containingBuild.logger.Debug("Using Gradle build-info extractor", gradleExtractorVersion)

	dependencyLocalPath := filepath.Join(gm.gradleExtractorDetails.localPath, gradleExtractorVersion)
	if err = downloadGradleDependencies(dependencyLocalPath, gradleExtractorVersion, gm.gradleExtractorDetails.downloadExtractorFunc, gm.containingBuild.logger); err != nil {
		return err
	}
	gradlePluginFilename := fmt.Sprintf(gradleExtractorFileName, gradleExtractorVersion)

	gm.gradleExtractorDetails.initScript, err = getInitScript(initScriptPattern, dependencyLocalPath, gradlePluginFilename)
	return
}

// Return the Gradle extractor version and the relevant init script according to the Gradle version:
// For Gradle >= 6.8.1 use Gradle extractor 5
// For Gradle < 6.8.1 use Gradle extractor 4
// gradleExecPath - The Gradle binary path
func (gm *GradleModule) getExtractorVersionAndInitScript(gradleExecPath string) (string, string, error) {
	gradleRunConfig := &gradleRunConfig{
		gradle: gradleExecPath,
		tasks:  []string{"--version"},
		logger: gm.containingBuild.logger,
	}

	outBuffer := new(bytes.Buffer)
	errBuffer := new(bytes.Buffer)
	if err := gradleRunConfig.runCmd(outBuffer, errBuffer); err != nil {
		return "", "", err
	}

	gradleVersion, err := parseGradleVersion(outBuffer.String())
	if err != nil {
		if errBuffer.Len() > 0 {
			err = errors.Join(err, errors.New(errBuffer.String()))
		}
		return "", "", err
	}
	gm.containingBuild.logger.Info("Using Gradle version:", gradleVersion.GetVersion())
	if gradleVersion.AtLeast("6.8.1") {
		return gradleExtractor5DependencyVersion, gradleInitScriptExtractor5, nil
	}
	return gradleExtractor4DependencyVersion, gradleInitScriptExtractor4, nil
}

// Parse the 'gradle --version' output and return the Gradle version.
// versionOutput - The 'gradle --version' output
func parseGradleVersion(versionOutput string) (*version.Version, error) {
	match := versionRegex.FindStringSubmatch(versionOutput)
	if len(match) == 0 {
		return nil, errors.New("couldn't parse the Gradle version: " + versionOutput)
	}
	return version.NewVersion(match[1]), nil
}

func (gm *GradleModule) createGradleRunConfig(gradleExecPath string) (*gradleRunConfig, error) {
	buildInfoPath, err := createEmptyBuildInfoFile(gm.containingBuild)
	if err != nil {
		return nil, err
	}
	extractorPropsFile, err := utils.CreateExtractorPropsFile(gm.gradleExtractorDetails.propsDir, buildInfoPath, gm.containingBuild.buildName, gm.containingBuild.buildNumber, gm.containingBuild.buildTimestamp, gm.containingBuild.projectKey, gm.gradleExtractorDetails.props)
	if err != nil {
		return nil, err
	}
	return &gradleRunConfig{
		env:                gm.gradleExtractorDetails.props,
		gradle:             gradleExecPath,
		extractorPropsFile: extractorPropsFile,
		tasks:              gm.gradleExtractorDetails.tasks,
		initScript:         gm.gradleExtractorDetails.initScript,
		logger:             gm.containingBuild.logger,
	}, nil
}

func downloadGradleDependencies(downloadTo, gradleExtractorVersion string, downloadExtractorFunc func(downloadTo, downloadPath string) error, logger utils.Log) error {
	filename := fmt.Sprintf(gradleExtractorFileName, gradleExtractorVersion)
	filePath := fmt.Sprintf(gradleExtractorRemotePath, gradleExtractorVersion)
	return utils.DownloadDependencies(downloadTo, filename, filePath, downloadExtractorFunc, logger)
}

func getInitScript(initScriptPattern, gradleDependenciesDir, gradlePluginFilename string) (string, error) {
	gradleDependenciesDir, err := filepath.Abs(gradleDependenciesDir)
	if err != nil {
		return "", err
	}
	initScriptPath := filepath.Join(gradleDependenciesDir, gradleInitScriptTemplate)

	exists, err := utils.IsFileExists(initScriptPath, true)
	if exists || err != nil {
		return initScriptPath, err
	}

	gradlePluginPath := filepath.Join(gradleDependenciesDir, gradlePluginFilename)
	gradlePluginPath = strings.ReplaceAll(gradlePluginPath, "\\", "\\\\")
	initScriptContent := strings.ReplaceAll(initScriptPattern, "${pluginLibDir}", gradlePluginPath)
	if !utils.IsPathExists(gradleDependenciesDir) {
		err = os.MkdirAll(gradleDependenciesDir, 0777)
		if err != nil {
			return "", err
		}
	}

	return initScriptPath, os.WriteFile(initScriptPath, []byte(initScriptContent), 0644)
}

func GetGradleExecPath(useWrapper bool) (string, error) {
	if useWrapper {
		execName := "gradlew"
		if utils.IsWindows() {
			execName += ".bat"
		}
		// The Go1.19 update added the restriction that executables in the current directory are not resolved when the only executable name is provided.
		return "." + string(os.PathSeparator) + execName, nil
	}
	gradleExec, err := exec.LookPath("gradle")
	if err != nil {
		return "", err
	}
	return gradleExec, nil
}

type gradleRunConfig struct {
	gradle             string
	extractorPropsFile string
	tasks              []string
	initScript         string
	env                map[string]string
	logger             utils.Log
}

func (config *gradleRunConfig) GetCmd() *exec.Cmd {
	var cmd []string
	cmd = append(cmd, config.gradle)
	if config.initScript != "" {
		cmd = append(cmd, "--init-script", config.initScript)
	}
	cmd = append(cmd, handleGradleCommandProperties(config.tasks)...)
	config.logger.Info("Running gradle command:", strings.Join(cmd, " "))
	return exec.Command(cmd[0], cmd[1:]...)
}

func handleGradleCommandProperties(tasks []string) []string {
	var cmdArgs []string
	for _, task := range tasks {
		if !strings.HasPrefix(task, systemPropertiesFlag) && !strings.HasPrefix(task, projectPropertiesFlag) {
			cmdArgs = append(cmdArgs, task)
			continue
		}
		propertyParts := strings.SplitN(task, "=", 2)
		cmdArgs = append(cmdArgs, fmt.Sprintf(`%s="%s"`, propertyParts[0], propertyParts[1]))
	}
	return cmdArgs
}

func (config *gradleRunConfig) runCmd(stdout, stderr io.Writer) error {
	command := config.GetCmd()
	command.Env = os.Environ()
	for k, v := range config.env {
		command.Env = append(command.Env, k+"="+v)
	}
	command.Env = append(command.Env, extractorPropsDir+"="+config.extractorPropsFile)
	command.Stderr = stderr
	command.Stdout = stdout
	return command.Run()
}<|MERGE_RESOLUTION|>--- conflicted
+++ resolved
@@ -21,15 +21,10 @@
 	gradleExtractorFileName           = "build-info-extractor-gradle-%s-uber.jar"
 	gradleInitScriptTemplate          = "gradle.init"
 	gradleExtractorRemotePath         = "org/jfrog/buildinfo/build-info-extractor-gradle/%s"
-<<<<<<< HEAD
-	gradleExtractor4DependencyVersion = "4.33.6"
-	gradleExtractor5DependencyVersion = "5.1.10"
+	gradleExtractor4DependencyVersion = "4.33.7"
+	gradleExtractor5DependencyVersion = "5.1.12"
 	projectPropertiesFlag             = "-P"
 	systemPropertiesFlag              = "-D"
-=======
-	gradleExtractor4DependencyVersion = "4.33.7"
-	gradleExtractor5DependencyVersion = "5.1.12"
->>>>>>> 9d987e36
 )
 
 var versionRegex = regexp.MustCompile(`Gradle (\d+\.\d+(?:\.\d+|-\w+-\d+)?)`)
