--- conflicted
+++ resolved
@@ -35,11 +35,8 @@
 	Go        ModuleType = "go"
 	Python    ModuleType = "python"
 	Terraform ModuleType = "terraform"
-<<<<<<< HEAD
 	Conan     ModuleType = "conan"
-=======
 	Helm      ModuleType = "helm"
->>>>>>> eb030db9
 )
 
 type BuildInfo struct {
