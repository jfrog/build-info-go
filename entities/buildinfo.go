package entities

import (
	"errors"
	"regexp"
	"sort"
	"strings"
	"time"

	"github.com/jfrog/build-info-go/utils/compareutils"
	"golang.org/x/exp/maps"
	"golang.org/x/exp/slices"

	cdx "github.com/CycloneDX/cyclonedx-go"
	"github.com/jfrog/gofrog/stringutils"
)

type ModuleType string

const (
	TimeFormat           = "2006-01-02T15:04:05.000-0700"
	BuildInfoEnvPrefix   = "buildInfo.env."
	RequestedByMaxLength = 15

	// Build type
	Build ModuleType = "build"

	// Package managers types
	Generic   ModuleType = "generic"
	Maven     ModuleType = "maven"
	Gradle    ModuleType = "gradle"
	Docker    ModuleType = "docker"
	Npm       ModuleType = "npm"
	Nuget     ModuleType = "nuget"
	Go        ModuleType = "go"
	Python    ModuleType = "python"
	Terraform ModuleType = "terraform"
	Helm      ModuleType = "helm"
<<<<<<< HEAD
=======
	Conan     ModuleType = "conan"
>>>>>>> 5f5346cb
)

type BuildInfo struct {
	Name          string   `json:"name,omitempty"`
	Number        string   `json:"number,omitempty"`
	Agent         *Agent   `json:"agent,omitempty"`
	BuildAgent    *Agent   `json:"buildAgent,omitempty"`
	Modules       []Module `json:"modules,omitempty"`
	Started       string   `json:"started,omitempty"`
	Properties    Env      `json:"properties,omitempty"`
	Principal     string   `json:"artifactoryPrincipal,omitempty"`
	BuildUrl      string   `json:"url,omitempty"`
	Issues        *Issues  `json:"issues,omitempty"`
	PluginVersion string   `json:"artifactoryPluginVersion,omitempty"`
	VcsList       []Vcs    `json:"vcs,omitempty"`
}

func New() *BuildInfo {
	return &BuildInfo{
		Agent:      &Agent{},
		BuildAgent: &Agent{Name: "GENERIC"},
		Modules:    make([]Module, 0),
		VcsList:    make([]Vcs, 0),
	}
}

func (targetBuildInfo *BuildInfo) SetBuildAgentVersion(buildAgentVersion string) {
	targetBuildInfo.BuildAgent.Version = buildAgentVersion
}

func (targetBuildInfo *BuildInfo) SetAgentName(agentName string) {
	targetBuildInfo.Agent.Name = agentName
}

func (targetBuildInfo *BuildInfo) SetAgentVersion(agentVersion string) {
	targetBuildInfo.Agent.Version = agentVersion
}

func (targetBuildInfo *BuildInfo) SetPluginVersion(pluginVersion string) {
	targetBuildInfo.PluginVersion = pluginVersion
}

// Append the modules of the received build info to this build info.
// If the two build info instances contain modules with identical names, these modules are merged.
// When merging the modules, the artifacts and dependencies remain unique according to their checksum.
func (targetBuildInfo *BuildInfo) Append(buildInfo *BuildInfo) {
	for i, newModule := range buildInfo.Modules {
		exists := false
		for j := range targetBuildInfo.Modules {
			if newModule.Id == targetBuildInfo.Modules[j].Id {
				mergeModules(&buildInfo.Modules[i], &targetBuildInfo.Modules[j])
				exists = true
				break
			}
		}
		if !exists {
			targetBuildInfo.Modules = append(targetBuildInfo.Modules, newModule)
		}
	}
}

// IncludeEnv gets one or more wildcard patterns and filters out environment variables that don't match any of them.
func (targetBuildInfo *BuildInfo) IncludeEnv(patterns ...string) error {
	var err error
	for key := range targetBuildInfo.Properties {
		if !strings.HasPrefix(key, BuildInfoEnvPrefix) {
			continue
		}
		envKey := strings.TrimPrefix(key, BuildInfoEnvPrefix)
		include := false
		for _, filterPattern := range patterns {
			include, err = stringutils.MatchWildcardPattern(strings.ToLower(filterPattern), strings.ToLower(envKey))
			if err != nil {
				return err
			}
			if include {
				break
			}
		}

		if !include {
			delete(targetBuildInfo.Properties, key)
		}
	}
	return nil
}

// ExcludeEnv gets one or more wildcard patterns and filters out environment variables that match at least one of them.
func (targetBuildInfo *BuildInfo) ExcludeEnv(patterns ...string) error {
	for key := range targetBuildInfo.Properties {
		if !strings.HasPrefix(key, BuildInfoEnvPrefix) {
			continue
		}
		envKey := strings.TrimPrefix(key, BuildInfoEnvPrefix)
		for _, filterPattern := range patterns {
			match, err := stringutils.MatchWildcardPattern(strings.ToLower(filterPattern), strings.ToLower(envKey))
			if err != nil {
				return err
			}
			if match {
				delete(targetBuildInfo.Properties, key)
				break
			}
		}
	}
	return nil
}

func (targetBuildInfo *BuildInfo) ToCycloneDxBom() (*cdx.BOM, error) {
	var biDependencies []Dependency
	moduleIds := make(map[string]bool)

	for _, module := range targetBuildInfo.Modules {
		// Aggregated builds are not supported
		if module.Type == Build {
			continue
		}

		moduleDep := Dependency{Id: module.Id}
		moduleIds[module.Id] = true

		dependenciesToAdd := []Dependency{moduleDep}
		dependenciesToAdd = append(dependenciesToAdd, module.Dependencies...)
		mergeDependenciesLists(&dependenciesToAdd, &biDependencies)
	}

	var components []cdx.Component
	depMap := make(map[string]map[string]bool)
	for _, biDep := range biDependencies {
		newComp, err := packageIdToCycloneDxComponent(biDep.Id)
		if err != nil {
			return nil, err
		}
		newComp.BOMRef = biDep.Id
		if _, exist := moduleIds[biDep.Id]; exist {
			newComp.Type = cdx.ComponentTypeApplication
		} else {
			newComp.Type = cdx.ComponentTypeLibrary
		}

		if !biDep.IsEmpty() {
			hashes := []cdx.Hash{
				{
					Algorithm: cdx.HashAlgoSHA256,
					Value:     biDep.Sha256,
				},
				{
					Algorithm: cdx.HashAlgoSHA1,
					Value:     biDep.Sha1,
				},
				{
					Algorithm: cdx.HashAlgoMD5,
					Value:     biDep.Md5,
				},
			}
			newComp.Hashes = &hashes
		}
		components = append(components, *newComp)

		for _, reqByPath := range biDep.RequestedBy {
			if depMap[reqByPath[0]] == nil {
				depMap[reqByPath[0]] = make(map[string]bool)
			}
			depMap[reqByPath[0]][biDep.Id] = true
		}
	}

	sort.Slice(components, func(i, j int) bool {
		return components[i].BOMRef < components[j].BOMRef
	})

	// Convert the map of dependencies to CycloneDX dependency objects
	var dependencies []cdx.Dependency
	for compRef, deps := range depMap {
		depsSlice := maps.Keys(deps)
		sort.Slice(depsSlice, func(i, j int) bool {
			return depsSlice[i] < depsSlice[j]
		})
		dependencies = append(dependencies, cdx.Dependency{Ref: compRef, Dependencies: &depsSlice})
	}

	sort.Slice(dependencies, func(i, j int) bool {
		return dependencies[i].Ref < dependencies[j].Ref
	})

	bom := cdx.NewBOM()
	bom.Components = &components
	bom.Dependencies = &dependencies
	return bom, nil
}

func packageIdToCycloneDxComponent(packageId string) (*cdx.Component, error) {
	comp := &cdx.Component{}
	packageIdParts := strings.Split(packageId, ":")
	switch len(packageIdParts) {
	case 1:
		comp.Name = packageIdParts[0]
	case 2:
		comp.Name = packageIdParts[0]
		comp.Version = packageIdParts[1]
	case 3:
		comp.Group = packageIdParts[0]
		comp.Name = packageIdParts[1]
		comp.Version = packageIdParts[2]
	default:
		return nil, errors.New("invalid package identifier: " + packageId)
	}
	return comp, nil
}

// Merge the first module into the second module.
func mergeModules(merge *Module, into *Module) {
	mergeArtifacts(&merge.Artifacts, &into.Artifacts)
	mergeArtifacts(&merge.ExcludedArtifacts, &into.ExcludedArtifacts)
	mergeDependenciesLists(&merge.Dependencies, &into.Dependencies)
}

func mergeArtifacts(mergeArtifacts *[]Artifact, intoArtifacts *[]Artifact) {
	for _, mergeArtifact := range *mergeArtifacts {
		exists := false
		for _, artifact := range *intoArtifacts {
			if mergeArtifact.Sha1 == artifact.Sha1 {
				exists = true
				break
			}
		}
		if !exists {
			*intoArtifacts = append(*intoArtifacts, mergeArtifact)
		}
	}
}

func mergeDependenciesLists(dependenciesToAdd, intoDependencies *[]Dependency) {
	for i, dependencyToAdd := range *dependenciesToAdd {
		exists := false
		for _, dependency := range *intoDependencies {
			if dependencyToAdd.Sha1 == dependency.Sha1 && dependencyToAdd.Id == dependency.Id {
				exists = true
				(*dependenciesToAdd)[i] = mergeDependencies(dependency, dependencyToAdd)
				break
			}
		}
		if !exists {
			*intoDependencies = append(*intoDependencies, dependencyToAdd)
		}
	}
}

func mergeDependencies(dep1, dep2 Dependency) Dependency {
	return Dependency{
		Id:          dep1.Id,
		Type:        dep1.Type,
		Scopes:      mergeStringSlices(dep1.Scopes, dep2.Scopes),
		RequestedBy: mergeRequestedBySlices(dep1.RequestedBy, dep2.RequestedBy),
		Checksum:    dep1.Checksum,
	}
}

func mergeStringSlices(slice1, slice2 []string) []string {
	for _, item2 := range slice2 {
		exists := false
		for _, item1 := range slice1 {
			if item1 == item2 {
				exists = true
				break
			}
		}
		if !exists {
			slice1 = append(slice1, item2)
		}
	}
	return slice1
}

// mergeRequestedBySlices gets two slices of dependencies' paths in a build (RequestedBy) and merges them together, without duplicates.
func mergeRequestedBySlices(requestedBy1, requestedBy2 [][]string) [][]string {
	for _, item2 := range requestedBy2 {
		exists := false
		for _, item1 := range requestedBy1 {
			if equalStringSlices(item1, item2) {
				exists = true
				break
			}
		}
		if !exists {
			requestedBy1 = append(requestedBy1, item2)
		}
	}
	return requestedBy1
}

func equalStringSlices(a, b []string) bool {
	if len(a) != len(b) {
		return false
	}
	for i := range a {
		if a[i] != b[i] {
			return false
		}
	}
	return true
}

// PublishedBuildInfo represents the response structure returned from Artifactory when getting a build-info.
type PublishedBuildInfo struct {
	Uri       string    `json:"uri,omitempty"`
	BuildInfo BuildInfo `json:"buildInfo,omitempty"`
}

type BuildRuns struct {
	// URI to the build info page.
	Uri           string     `json:"uri,omitempty"`
	BuildsNumbers []BuildRun `json:"buildsNumbers,omitempty"`
}

type BuildRun struct {
	// Build number suffix of the URI.
	Uri     string `json:"uri,omitempty"`
	Started string `json:"started,omitempty"`
}

type Agent struct {
	Name    string `json:"name,omitempty"`
	Version string `json:"version,omitempty"`
}

type Module struct {
	Type              ModuleType   `json:"type,omitempty"`
	Properties        interface{}  `json:"properties,omitempty"`
	Id                string       `json:"id,omitempty"`
	Artifacts         []Artifact   `json:"artifacts,omitempty"`
	ExcludedArtifacts []Artifact   `json:"excludedArtifacts,omitempty"`
	Dependencies      []Dependency `json:"dependencies,omitempty"`
	// Parent is used to store the parent module id, for multi-module projects.
	// This field is not recognized by Artifactory, and is used for internal purposes only.
	Parent string `json:"parent,omitempty"`
	// Used in aggregated builds - this field stores the checksums of the referenced build-info JSON.
	Checksum
}

// If the 'other' Module matches the current one, return true.
// 'other' Module may contain regex values for Id, Artifacts, ExcludedArtifacts, Dependencies and Checksum.
func (m *Module) isEqual(other Module) (bool, error) {
	match, err := m.IsEqual(other.Checksum)
	if !match || err != nil {
		return false, err
	}
	match, err = isEqualArtifactSlices(m.Artifacts, other.Artifacts)
	if !match || err != nil {
		return false, err
	}
	match, err = isEqualArtifactSlices(m.ExcludedArtifacts, other.ExcludedArtifacts)
	if !match || err != nil {
		return false, err
	}
	match, err = isEqualDependencySlices(m.Dependencies, other.Dependencies)
	if !match || err != nil {
		return false, err
	}
	match, err = regexp.MatchString(m.Id, other.Id)
	if !match || err != nil {
		return false, err
	}
	return m.Type == other.Type, nil
}

func IsEqualModuleSlices(actual, other []Module) (bool, error) {
	return isEqualModuleSlices(actual, other)
}

func isEqualModuleSlices(actual, other []Module) (bool, error) {
	if len(actual) != len(other) {
		return false, nil
	}
	visitedIndexes := make(map[int]bool)
	for _, aEl := range actual {
		found := false
		for index, eEl := range other {
			if _, ok := visitedIndexes[index]; !ok {
				match, err := aEl.isEqual(eEl)
				if err != nil {
					return false, err
				}
				if match {
					found = true
					visitedIndexes[index] = true
					break
				}
			}
		}
		if !found {
			return false, nil
		}
	}
	return true, nil
}

type Artifact struct {
	Name string `json:"name,omitempty"`
	Type string `json:"type,omitempty"`
	Path string `json:"path,omitempty"`
	// The target repository to which the artifact was deployed to.
	// Named 'original' because the repository might change throughout the lifecycle of the build.
	// This field is not recognized by Artifactory, and is used for internal purposes only.
	OriginalDeploymentRepo string `json:"originalDeploymentRepo,omitempty"`
	Checksum
}

// If the 'other' Artifact matches the current one, return true.
// 'other' Artifacts may contain regex values for Name, Path, and Checksum.
func (a *Artifact) isEqual(other Artifact) (bool, error) {
	match, err := regexp.MatchString(other.Name, a.Name)
	if !match || err != nil {
		return false, err
	}
	match, err = regexp.MatchString(other.Path, a.Path)
	if !match || err != nil {
		return false, err
	}
	match, err = a.IsEqual(other.Checksum)
	if !match || err != nil {
		return false, err
	}

	return a.Type == other.Type, nil
}

func isEqualArtifactSlices(actual, other []Artifact) (bool, error) {
	if len(actual) != len(other) {
		return false, nil
	}
	visitedIndexes := make(map[int]bool)
	for _, aEl := range actual {
		found := false
		for index, eEl := range other {
			if _, ok := visitedIndexes[index]; !ok {
				match, err := aEl.isEqual(eEl)
				if err != nil {
					return false, err
				}
				if match {
					found = true
					visitedIndexes[index] = true
					break
				}
			}
		}
		if !found {
			return false, nil
		}
	}
	return true, nil
}

type Dependency struct {
	Id          string     `json:"id,omitempty"`
	Type        string     `json:"type,omitempty"`
	Scopes      []string   `json:"scopes,omitempty"`
	RequestedBy [][]string `json:"requestedBy,omitempty"`
	Repository  string     `json:"repository,omitempty"`
	Checksum
}

// If the 'other' Dependency matches the current one, return true.
// 'other' Dependency may contain regex values for Id and Checksum.
func (d *Dependency) IsEqual(other Dependency) (bool, error) {
	match, err := d.Checksum.IsEqual(other.Checksum)
	if !match || err != nil {
		return false, err
	}
	match, err = regexp.MatchString(other.Id, d.Id)
	if !match || err != nil {
		return false, err
	}
	return d.Type == other.Type && compareutils.IsEqualSlices(d.Scopes, other.Scopes) && compareutils.IsEqual2DSlices(d.RequestedBy, other.RequestedBy), nil
}

func isEqualDependencySlices(actual, other []Dependency) (bool, error) {
	if len(actual) != len(other) {
		return false, nil
	}
	visitedIndexes := make(map[int]bool)
	for _, aEl := range actual {
		found := false
		for index, eEl := range other {
			if _, ok := visitedIndexes[index]; !ok {
				match, err := aEl.IsEqual(eEl)
				if err != nil {
					return false, err
				}
				if match {
					found = true
					visitedIndexes[index] = true
					break
				}
			}
		}
		if !found {
			return false, nil
		}
	}
	return true, nil
}
func (d *Dependency) UpdateRequestedBy(parentId string, parentRequestedBy [][]string) {
	// Filter all existing paths from parent
	var filteredChildRequestedBy [][]string
	for _, childRequestedBy := range d.RequestedBy {
		if childRequestedBy[0] != parentId {
			filteredChildRequestedBy = append(filteredChildRequestedBy, childRequestedBy)
		}
	}
	// Add all updated paths from parent
	for _, requestedBy := range parentRequestedBy {
		newRequestedBy := append([]string{parentId}, requestedBy...)
		filteredChildRequestedBy = append(filteredChildRequestedBy, newRequestedBy)
	}
	d.RequestedBy = filteredChildRequestedBy
}

func (d *Dependency) NodeHasLoop() bool {
	for _, requestedBy := range d.RequestedBy {
		if slices.Contains(requestedBy, d.Id) {
			return true
		}
	}
	return false
}

type Issues struct {
	Tracker                *Tracker        `json:"tracker,omitempty"`
	AggregateBuildIssues   bool            `json:"aggregateBuildIssues,omitempty"`
	AggregationBuildStatus string          `json:"aggregationBuildStatus,omitempty"`
	AffectedIssues         []AffectedIssue `json:"affectedIssues,omitempty"`
}

type Tracker struct {
	Name    string `json:"name,omitempty"`
	Version string `json:"version,omitempty"`
}

type AffectedIssue struct {
	Key        string `json:"key,omitempty"`
	Url        string `json:"url,omitempty"`
	Summary    string `json:"summary,omitempty"`
	Aggregated bool   `json:"aggregated,omitempty"`
}

type Checksum struct {
	Sha1   string `json:"sha1,omitempty"`
	Md5    string `json:"md5,omitempty"`
	Sha256 string `json:"sha256,omitempty"`
}

func (c *Checksum) IsEmpty() bool {
	return c.Md5 == "" && c.Sha1 == "" && c.Sha256 == ""
}

// If the 'other' checksum matches the current one, return true.
// 'other' checksum may contain regex values for sha1, sha256 and md5.
func (c *Checksum) IsEqual(other Checksum) (bool, error) {
	match, err := regexp.MatchString(other.Md5, c.Md5)
	if !match || err != nil {
		return false, err
	}
	match, err = regexp.MatchString(other.Sha1, c.Sha1)
	if !match || err != nil {
		return false, err
	}
	match, err = regexp.MatchString(other.Sha256, c.Sha256)
	if !match || err != nil {
		return false, err
	}

	return true, nil
}

type Env map[string]string

type Vcs struct {
	Url      string `json:"url,omitempty"`
	Revision string `json:"revision,omitempty"`
	Branch   string `json:"branch,omitempty"`
	Message  string `json:"message,omitempty"`
}

type Partials []*Partial

type Partial struct {
	ModuleType   ModuleType   `json:"Type,omitempty"`
	Artifacts    []Artifact   `json:"Artifacts,omitempty"`
	Dependencies []Dependency `json:"Dependencies,omitempty"`
	Env          Env          `json:"Env,omitempty"`
	Timestamp    int64        `json:"Timestamp,omitempty"`
	ModuleId     string       `json:"ModuleId,omitempty"`
	Issues       *Issues      `json:"Issues,omitempty"`
	VcsList      []Vcs        `json:"vcs,omitempty"`
	Checksum
}

func (partials Partials) Len() int {
	return len(partials)
}

func (partials Partials) Less(i, j int) bool {
	return partials[i].Timestamp < partials[j].Timestamp
}

func (partials Partials) Swap(i, j int) {
	partials[i], partials[j] = partials[j], partials[i]
}

type General struct {
	Timestamp time.Time `json:"Timestamp,omitempty"`
}<|MERGE_RESOLUTION|>--- conflicted
+++ resolved
@@ -36,10 +36,7 @@
 	Python    ModuleType = "python"
 	Terraform ModuleType = "terraform"
 	Helm      ModuleType = "helm"
-<<<<<<< HEAD
-=======
 	Conan     ModuleType = "conan"
->>>>>>> 5f5346cb
 )
 
 type BuildInfo struct {
