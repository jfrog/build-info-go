package cli

import (
	"bytes"
	"encoding/json"
	"fmt"
	cdx "github.com/CycloneDX/cyclonedx-go"
	"github.com/jfrog/build-info-go/build"
	"github.com/jfrog/build-info-go/utils"
	"github.com/pkg/errors"
	clitool "github.com/urfave/cli/v2"
	"os"
	"strings"
)

const (
	formatFlag    = "format"
	cycloneDxXml  = "cyclonedx/xml"
	cycloneDxJson = "cyclonedx/json"
)

func GetCommands(logger utils.Log) []*clitool.Command {
	flags := []clitool.Flag{
		&clitool.StringFlag{
			Name:  formatFlag,
			Usage: fmt.Sprintf("[Optional] Set to convert the build-info to a different format. Supported values are '%s' and '%s'.` `", cycloneDxXml, cycloneDxJson),
		},
	}

	return []*clitool.Command{
		{
			Name:      "go",
			Usage:     "Generate build-info for a Go project",
			UsageText: "bi go",
			Flags:     flags,
			Action: func(context *clitool.Context) (err error) {
				service := build.NewBuildInfoService()
				service.SetLogger(logger)
				bld, err := service.GetOrCreateBuild("go-build", "1")
				if err != nil {
					return
				}
				defer func() {
					e := bld.Clean()
					if err == nil {
						err = e
					}
				}()
				goModule, err := bld.AddGoModule("")
				if err != nil {
					return
				}
				err = goModule.CalcDependencies()
				if err != nil {
					return
				}
				return printBuild(bld, context.String(formatFlag))
			},
		},
		{
			Name:      "mvn",
			Usage:     "Generate build-info for a Maven project",
			UsageText: "bi mvn",
			Flags:     flags,
			Action: func(context *clitool.Context) (err error) {
				service := build.NewBuildInfoService()
				service.SetLogger(logger)
				bld, err := service.GetOrCreateBuild("mvn-build", "1")
				if err != nil {
					return
				}
				defer func() {
					e := bld.Clean()
					if err == nil {
						err = e
					}
				}()
				mavenModule, err := bld.AddMavenModule("")
				if err != nil {
					return
				}
				err = mavenModule.CalcDependencies()
				if err != nil {
					return
				}
				return printBuild(bld, context.String(formatFlag))
			},
		},
		{
			Name:      "gradle",
			Usage:     "Generate build-info for a Gradle project",
			UsageText: "bi gradle",
			Flags:     flags,
			Action: func(context *clitool.Context) (err error) {
				service := build.NewBuildInfoService()
				service.SetLogger(logger)
				bld, err := service.GetOrCreateBuild("gradle-build", "1")
				if err != nil {
					return
				}
				defer func() {
					e := bld.Clean()
					if err == nil {
						err = e
					}
				}()
				gradleModule, err := bld.AddGradleModule("")
				if err != nil {
					return
				}
				err = gradleModule.CalcDependencies()
				if err != nil {
					return
				}
				return printBuild(bld, context.String(formatFlag))
			},
		},
		{
			Name:      "npm",
			Usage:     "Generate build-info for an npm project",
			UsageText: "bi npm",
			Flags:     flags,
			Action: func(context *clitool.Context) (err error) {
				service := build.NewBuildInfoService()
				service.SetLogger(logger)
				bld, err := service.GetOrCreateBuild("npm-build", "1")
				if err != nil {
					return
				}
				defer func() {
					e := bld.Clean()
					if err == nil {
						err = e
					}
				}()
				npmModule, err := bld.AddNpmModule("")
				if err != nil {
					return
				}
				err = npmModule.CalcDependencies()
				if err != nil {
					return
				}
				return printBuild(bld, context.String(formatFlag))
			},
		},
		{
<<<<<<< HEAD
			Name:      "pip",
			Usage:     "Generate build-info for an pip project",
			UsageText: "bi pip",
			Flags:     flags,
			Action: func(context *clitool.Context) (err error) {
				service := build.NewBuildInfoService()
				service.SetLogger(logger)
				bld, err := service.GetOrCreateBuild("", "")
=======
			Name:            "yarn",
			Usage:           "Build a Yarn project and generate build-info for it",
			UsageText:       "bi yarn [yarn command] [command options]",
			Flags:           flags,
			SkipFlagParsing: true,
			Action: func(context *clitool.Context) (err error) {
				service := build.NewBuildInfoService()
				service.SetLogger(logger)
				bld, err := service.GetOrCreateBuild("yarn-build", "1")
>>>>>>> 900425b7
				if err != nil {
					return
				}
				defer func() {
					e := bld.Clean()
					if err == nil {
						err = e
					}
				}()
<<<<<<< HEAD
				pipModule, err := bld.AddPipModule("")
				if err != nil {
					return
				}
				filteredArgs := filterCliFlags(context.Args().Slice(), flags)
				err = pipModule.RunCommandAndCollectDependencies(filteredArgs)
				if err != nil {
					return
				}
				return printBuild(bld, context.String(formatFlag))
			},
		},
	}
}

func filterCliFlags(allArgs []string, cliFlags []clitool.Flag) []string {
	var filteredArgs []string
	for _, arg := range allArgs {
		if !hasFlag(cliFlags, arg) {
			filteredArgs = append(filteredArgs, arg)
		}
	}
	return filteredArgs
}

func hasFlag(flagsList []clitool.Flag, arg string) bool {
	for _, flag := range flagsList {
		for _, name := range flag.Names() {
			if name == arg {
				return true
			}
		}
=======
				yarnModule, err := bld.AddYarnModule("")
				if err != nil {
					return
				}
				formatValue, filteredArgs, err := extractStringFlag(context.Args().Slice(), formatFlag)
				if err != nil {
					return
				}
				yarnModule.SetArgs(filteredArgs)
				err = yarnModule.Build()
				if err != nil {
					return
				}
				return printBuild(bld, formatValue)
			},
		},
>>>>>>> 900425b7
	}
	return false
}

func printBuild(bld *build.Build, format string) error {
	buildInfo, err := bld.ToBuildInfo()
	if err != nil {
		return err
	}

	switch format {
	case cycloneDxXml:
		cdxBom, err := buildInfo.ToCycloneDxBom()
		if err != nil {
			return err
		}
		encoder := cdx.NewBOMEncoder(os.Stdout, cdx.BOMFileFormatXML)
		encoder.SetPretty(true)
		if err = encoder.Encode(cdxBom); err != nil {
			return err
		}
	case cycloneDxJson:
		cdxBom, err := buildInfo.ToCycloneDxBom()
		if err != nil {
			return err
		}
		encoder := cdx.NewBOMEncoder(os.Stdout, cdx.BOMFileFormatJSON)
		encoder.SetPretty(true)
		if err = encoder.Encode(cdxBom); err != nil {
			return err
		}
	case "":
		b, err := json.Marshal(buildInfo)
		if err != nil {
			return err
		}
		var content bytes.Buffer
		err = json.Indent(&content, b, "", "  ")
		if err != nil {
			return err
		}
		fmt.Println(content.String())
	default:
		return errors.New(fmt.Sprintf("'%s' is not a valid value for '%s'", format, formatFlag))
	}

	return nil
}

func extractStringFlag(args []string, flagName string) (flagValue string, filteredArgs []string, err error) {
	filteredArgs = []string{}
	for argIndex := 0; argIndex < len(args); argIndex++ {
		fullFlagName := "--" + flagName
		if args[argIndex] == fullFlagName {
			if len(args) <= argIndex+1 || strings.HasPrefix(args[argIndex+1], "-") {
				return "", nil, errors.New("Failed extracting value of provided flag: " + flagName)
			}
			flagValue = args[argIndex+1]
			argIndex++
		} else if argPrefix := fullFlagName + "="; strings.HasPrefix(args[argIndex], argPrefix) {
			flagValue = strings.TrimPrefix(args[argIndex], argPrefix)
		} else {
			filteredArgs = append(filteredArgs, args[argIndex])
		}
	}
	return
}<|MERGE_RESOLUTION|>--- conflicted
+++ resolved
@@ -145,16 +145,6 @@
 			},
 		},
 		{
-<<<<<<< HEAD
-			Name:      "pip",
-			Usage:     "Generate build-info for an pip project",
-			UsageText: "bi pip",
-			Flags:     flags,
-			Action: func(context *clitool.Context) (err error) {
-				service := build.NewBuildInfoService()
-				service.SetLogger(logger)
-				bld, err := service.GetOrCreateBuild("", "")
-=======
 			Name:            "yarn",
 			Usage:           "Build a Yarn project and generate build-info for it",
 			UsageText:       "bi yarn [yarn command] [command options]",
@@ -164,17 +154,49 @@
 				service := build.NewBuildInfoService()
 				service.SetLogger(logger)
 				bld, err := service.GetOrCreateBuild("yarn-build", "1")
->>>>>>> 900425b7
-				if err != nil {
-					return
-				}
-				defer func() {
-					e := bld.Clean()
-					if err == nil {
-						err = e
-					}
-				}()
-<<<<<<< HEAD
+				if err != nil {
+					return
+				}
+				defer func() {
+					e := bld.Clean()
+					if err == nil {
+						err = e
+					}
+				}()
+				yarnModule, err := bld.AddYarnModule("")
+				if err != nil {
+					return
+				}
+				formatValue, filteredArgs, err := extractStringFlag(context.Args().Slice(), formatFlag)
+				if err != nil {
+					return
+				}
+				yarnModule.SetArgs(filteredArgs)
+				err = yarnModule.Build()
+				if err != nil {
+					return
+				}
+				return printBuild(bld, formatValue)
+			},
+		},
+		{
+			Name:      "pip",
+			Usage:     "Generate build-info for an pip project",
+			UsageText: "bi pip",
+			Flags:     flags,
+			Action: func(context *clitool.Context) (err error) {
+				service := build.NewBuildInfoService()
+				service.SetLogger(logger)
+				bld, err := service.GetOrCreateBuild("pip-build", "1")
+				if err != nil {
+					return
+				}
+				defer func() {
+					e := bld.Clean()
+					if err == nil {
+						err = e
+					}
+				}()
 				pipModule, err := bld.AddPipModule("")
 				if err != nil {
 					return
@@ -207,24 +229,6 @@
 				return true
 			}
 		}
-=======
-				yarnModule, err := bld.AddYarnModule("")
-				if err != nil {
-					return
-				}
-				formatValue, filteredArgs, err := extractStringFlag(context.Args().Slice(), formatFlag)
-				if err != nil {
-					return
-				}
-				yarnModule.SetArgs(filteredArgs)
-				err = yarnModule.Build()
-				if err != nil {
-					return
-				}
-				return printBuild(bld, formatValue)
-			},
-		},
->>>>>>> 900425b7
 	}
 	return false
 }
