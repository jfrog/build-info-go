resources:
  - name: buildinfoGoGit
    type: GitRepo
    configuration:
      path: jfrog/build-info-go
      branches:
        include: main
      gitProvider: il_automation

pipelines:
  - name: release_build_info_go
    configuration:
      runtime:
        type: image
        image:
          custom:
            name: releases-docker.jfrog.io/jfrog-ecosystem-integration-env
            tag: 1.5.0
      environmentVariables:
        readOnly:
          NEXT_VERSION: 0.0.0

    steps:
      - name: Release
        type: Bash
        configuration:
          inputResources:
            - name: buildinfoGoGit
              trigger: false
          integrations:
            - name: il_automation
            - name: entplus_deployer
            - name: releases_jfrog_io_deployer
        execution:
          onExecute:
            - cd $res_buildinfoGoGit_resourcePath

            # Set env
            - export CI=true
            - export JFROG_CLI_BUILD_NAME=ecosystem-build-info-go-release
            - export JFROG_CLI_BUILD_NUMBER=$run_number
            - export JFROG_CLI_BUILD_PROJECT=ecosys

            # Make sure version provided
            - echo "Checking variables"
            - test -n "$NEXT_VERSION" -a "$NEXT_VERSION" != "0.0.0"

            # Configure Git and merge from the dev
<<<<<<< HEAD
            - git checkout master
            - git remote set-url origin https://$int_il_automation_token@github.com/jfrog/build-info-go.git
=======
            - git checkout main
            - git remote set-url origin https://$int_il_automation_token@github.com/jfrog/builf-info-go.git
>>>>>>> a7f160a2
            - git merge origin/dev
            - git tag v${NEXT_VERSION}

            # Download JFrog CLI
            - curl -fL https://install-cli.jfrog.io | sh
            - jf c rm --quiet
            - jf c add internal --url=$int_entplus_deployer_url --user=$int_entplus_deployer_user --password=$int_entplus_deployer_apikey
            - jf goc --repo-resolve ecosys-go-remote

            # Audit
            - jf audit

            # Build and upload
            - >
              env -i PATH=$PATH HOME=$HOME 
              JFROG_CLI_BUILD_NAME=$JFROG_CLI_BUILD_NAME 
              JFROG_CLI_BUILD_NUMBER=$JFROG_CLI_BUILD_NUMBER 
              JFROG_CLI_BUILD_PROJECT=$JFROG_CLI_BUILD_PROJECT 
              release/build.sh "$NEXT_VERSION"
            - jf rt bag && jf rt bce
            - jf rt bp

            # Distribute release bundle
            - jf ds rbc "build-info-go" $NEXT_VERSION --spec="release/specs/bi-rbc-spec.json" --spec-vars="VERSION=$NEXT_VERSION" --sign
            - jf ds rbd "build-info-go" $NEXT_VERSION --site="releases.jfrog.io" --sync

            # Copy version to 'latest' directory in releases.jfrog.io
            - jf rt cp "bi-cli/v1/$NEXT_VERSION/(*)" "bi-cli/v1/latest/{1}" --url=https://releases.jfrog.io/artifactory/ --access-token=$int_releases_jfrog_io_deployer_access_token

            # Push to main
            - git clean -fd
            - git push
            - git push --tags

          onComplete:
            - jf c rm --quiet<|MERGE_RESOLUTION|>--- conflicted
+++ resolved
@@ -46,13 +46,8 @@
             - test -n "$NEXT_VERSION" -a "$NEXT_VERSION" != "0.0.0"
 
             # Configure Git and merge from the dev
-<<<<<<< HEAD
-            - git checkout master
-            - git remote set-url origin https://$int_il_automation_token@github.com/jfrog/build-info-go.git
-=======
             - git checkout main
             - git remote set-url origin https://$int_il_automation_token@github.com/jfrog/builf-info-go.git
->>>>>>> a7f160a2
             - git merge origin/dev
             - git tag v${NEXT_VERSION}
 
